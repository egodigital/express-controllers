{
    "name": "@egodigital/express-controllers",
<<<<<<< HEAD
    "version": "7.0.0",
=======
    "version": "6.1.4",
>>>>>>> 1beece58
    "description": "Sets up controllers for Express framework.",
    "author": "e.GO Digital GmbH, Aachen, Germany",
    "license": "LGPL-3.0",
    "main": "lib/index.js",
    "private": false,
    "directories": {
        "lib": "lib"
    },
    "bugs": {
        "url": "https://github.com/egodigital/express-controllers/issues"
    },
    "homepage": "https://github.com/egodigital/express-controllers#readme",
    "repository": {
        "type": "git",
        "url": "git+https://github.com/egodigital/express-controllers.git"
    },
    "keywords": [
        "express",
        "api",
        "controller",
        "mvc",
        "http",
        "server",
        "rest",
        "restful",
        "router",
        "app",
        "typescript",
        "authorization",
        "decorator",
        "annotation",
        "metadata",
        "reflection",
        "attribute"
    ],
    "dependencies": {
        "@egodigital/types": "^1.1.3",
        "@types/express": "4.17.1",
        "@types/joi": "^14.3.4",
        "@types/js-yaml": "^3.12.4",
        "@types/lodash": "^4.14.150",
        "@types/node": "^10.17.21",
        "@types/swagger-ui-express": "^4.1.2",
        "express": "^4.17.1",
        "fast-glob": "^3.2.2",
        "is-stream": "^2.0.0",
        "joi": "^14.3.1",
        "js-yaml": "^3.13.1",
        "lodash": "^4.17.15",
        "moment": "^2.25.3",
        "swagger-ui-express": "^4.1.4"
    },
    "devDependencies": {
        "@egodigital/tsconfig": "^4.0.0",
        "eslint": "^7.0.0",
        "eslint-config-ego": "^0.12.0",
        "typedoc": "^0.17.6",
        "typescript": "^3.9.2"
    },
    "engines": {
        "node": ">=10.0.0",
        "npm": ">=6.0.0"
    },
    "scripts": {
        "build": "(rm -r ./lib || true) && tsc && tsc -d",
        "deploy": "npm install && npm run build && npm publish",
        "doc": "(rm -r ./doc || true) && (typedoc --out ./doc ./src)",
        "lint": "eslint -c .eslintrc.js --ext .ts src",
        "lint:fix": "eslint -c .eslintrc.js --fix --ext .ts src"
    }
}<|MERGE_RESOLUTION|>--- conflicted
+++ resolved
@@ -1,10 +1,6 @@
 {
     "name": "@egodigital/express-controllers",
-<<<<<<< HEAD
     "version": "7.0.0",
-=======
-    "version": "6.1.4",
->>>>>>> 1beece58
     "description": "Sets up controllers for Express framework.",
     "author": "e.GO Digital GmbH, Aachen, Germany",
     "license": "LGPL-3.0",
@@ -45,28 +41,28 @@
         "@types/express": "4.17.1",
         "@types/joi": "^14.3.4",
         "@types/js-yaml": "^3.12.4",
-        "@types/lodash": "^4.14.150",
-        "@types/node": "^10.17.21",
+        "@types/lodash": "^4.14.155",
+        "@types/node": "^10.17.24",
         "@types/swagger-ui-express": "^4.1.2",
         "express": "^4.17.1",
         "fast-glob": "^3.2.2",
         "is-stream": "^2.0.0",
         "joi": "^14.3.1",
-        "js-yaml": "^3.13.1",
+        "js-yaml": "^3.14.0",
         "lodash": "^4.17.15",
-        "moment": "^2.25.3",
+        "moment": "^2.26.0",
         "swagger-ui-express": "^4.1.4"
     },
     "devDependencies": {
         "@egodigital/tsconfig": "^4.0.0",
-        "eslint": "^7.0.0",
+        "eslint": "^7.1.0",
         "eslint-config-ego": "^0.12.0",
-        "typedoc": "^0.17.6",
-        "typescript": "^3.9.2"
+        "typedoc": "^0.17.7",
+        "typescript": "^3.9.3"
     },
     "engines": {
-        "node": ">=10.0.0",
-        "npm": ">=6.0.0"
+        "node": ">=12.0.0",
+        "npm": ">=6.9.0"
     },
     "scripts": {
         "build": "(rm -r ./lib || true) && tsc && tsc -d",
